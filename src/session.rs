//! Filesystem session
//!
//! A session runs a filesystem implementation while it is being mounted to a specific mount
//! point. A session begins by mounting the filesystem and ends by unmounting it. While the
//! filesystem is mounted, the session loop receives, dispatches and replies to kernel requests
//! for filesystem operations under its mount point.

use libc::{EAGAIN, EINTR, ENODEV, ENOENT};
use log::{info, warn};
use nix::unistd::geteuid;
use std::io;
use std::os::fd::{AsFd, BorrowedFd, OwnedFd};
use std::path::{Path, PathBuf};
use std::sync::{Arc, Mutex};
use std::thread::{self, JoinHandle};

use crate::Filesystem;
use crate::MountOption;
use crate::UnmountOption;
use crate::ll::fuse_abi as abi;
use crate::mnt::unmount_options;
use crate::request::Request;
use crate::{channel::Channel, mnt::Mount};
use crate::{channel::ChannelSender, notify::Notifier};

/// The max size of write requests from the kernel. The absolute minimum is 4k,
/// FUSE recommends at least 128k, max 16M. The FUSE default is 16M on macOS
/// and 128k on other systems.
pub const MAX_WRITE_SIZE: usize = 16 * 1024 * 1024;

/// Size of the buffer for reading a request from the kernel. Since the kernel may send
/// up to `MAX_WRITE_SIZE` bytes in a write request, we use that value plus some extra space.
const BUFFER_SIZE: usize = MAX_WRITE_SIZE + 4096;

#[derive(Default, Debug, Eq, PartialEq)]
/// How requests should be filtered based on the calling UID.
pub enum SessionACL {
    /// Allow requests from any user. Corresponds to the `allow_other` mount option.
    All,
    /// Allow requests from root. Corresponds to the `allow_root` mount option.
    RootAndOwner,
    /// Allow requests from the owning UID. This is FUSE's default mode of operation.
    #[default]
    Owner,
}

/// The session data structure
#[derive(Debug)]
pub struct Session<FS: Filesystem> {
    /// Filesystem operation implementations
    pub(crate) filesystem: FS,
    /// Communication channel to the kernel driver
    pub(crate) ch: Channel,
    /// Handle to the mount.  Dropping this unmounts.
    mount: Arc<Mutex<Option<(PathBuf, Mount)>>>,
    /// Whether to restrict access to owner, root + owner, or unrestricted
    /// Used to implement `allow_root` and `auto_unmount`
    pub(crate) allowed: SessionACL,
    /// User that launched the fuser process
    pub(crate) session_owner: u32,
    /// FUSE protocol major version
    pub(crate) proto_major: u32,
    /// FUSE protocol minor version
    pub(crate) proto_minor: u32,
    /// True if the filesystem is initialized (init operation done)
    pub(crate) initialized: bool,
    /// True if the filesystem was destroyed (destroy operation done)
    pub(crate) destroyed: bool,
}

impl<FS: Filesystem> AsFd for Session<FS> {
    fn as_fd(&self) -> BorrowedFd<'_> {
        self.ch.as_fd()
    }
}

impl<FS: Filesystem> Session<FS> {
    /// Create a new session by mounting the given filesystem to the given mountpoint
    /// # Errors
    /// Returns an error if the options are incorrect, or if the fuse device can't be mounted.
    pub fn new<P: AsRef<Path>>(
        filesystem: FS,
        mountpoint: P,
        options: &[MountOption],
    ) -> io::Result<Session<FS>> {
        let mountpoint = mountpoint.as_ref();
        info!("Mounting {}", mountpoint.display());
        // If AutoUnmount is requested, but not AllowRoot or AllowOther we enforce the ACL
        // ourself and implicitly set AllowOther because fusermount needs allow_root or allow_other
        // to handle the auto_unmount option
        let (file, mount) = if options.contains(&MountOption::AutoUnmount)
            && !(options.contains(&MountOption::AllowRoot)
                || options.contains(&MountOption::AllowOther))
        {
            warn!(
                "Given auto_unmount without allow_root or allow_other; adding allow_other, with userspace permission handling"
            );
            let mut modified_options = options.to_vec();
            modified_options.push(MountOption::AllowOther);
            Mount::new(mountpoint, &modified_options)?
        } else {
            Mount::new(mountpoint, options)?
        };

        let ch = Channel::new(file);
        let allowed = if options.contains(&MountOption::AllowRoot) {
            SessionACL::RootAndOwner
        } else if options.contains(&MountOption::AllowOther) {
            SessionACL::All
        } else {
            SessionACL::Owner
        };

        Ok(Session {
            filesystem,
            ch,
            mount: Arc::new(Mutex::new(Some((mountpoint.to_owned(), mount)))),
            allowed,
            session_owner: geteuid().as_raw(),
            proto_major: 0,
            proto_minor: 0,
            initialized: false,
            destroyed: false,
        })
    }

    /// Wrap an existing /dev/fuse file descriptor. This doesn't mount the
    /// filesystem anywhere; that must be done separately.
    pub fn from_fd(filesystem: FS, fd: OwnedFd, acl: SessionACL) -> Self {
        let ch = Channel::new(Arc::new(fd.into()));
        Session {
            filesystem,
            ch,
            mount: Arc::new(Mutex::new(None)),
            allowed: acl,
            session_owner: geteuid().as_raw(),
            proto_major: 0,
            proto_minor: 0,
            initialized: false,
            destroyed: false,
        }
    }

    /// Run the session loop that receives kernel requests and dispatches them to method
    /// calls into the filesystem. This read-dispatch-loop is non-concurrent to prevent
    /// having multiple buffers (which take up much memory), but the filesystem methods
    /// may run concurrent by spawning threads.
    /// # Errors
    /// Returns any final error when the session comes to an end.
    pub fn run(&mut self) -> io::Result<()> {
        // Buffer for receiving requests from the kernel. Only one is allocated and
        // it is reused immediately after dispatching to conserve memory and allocations.
        let mut buffer = vec![0; BUFFER_SIZE];
        let buf = aligned_sub_buf(&mut buffer, std::mem::align_of::<abi::fuse_in_header>());
        loop {
            // Read the next request from the given channel to kernel driver
            // The kernel driver makes sure that we get exactly one request per read
            match self.ch.receive(buf) {
                Ok(size) => match Request::new(self.ch.sender(), &buf[..size]) {
                    // Dispatch request
                    Some(req) => req.dispatch(self),
                    // Quit loop on illegal request
                    None => break,
                },
                Err(err) => match err.raw_os_error() {
                    Some(
                          ENOENT // Operation interrupted. Accordingly to FUSE, this is safe to retry
                        | EINTR // Interrupted system call, retry
                        | EAGAIN // Explicitly instructed to try again
                    ) => continue,
                    Some(ENODEV) => break,
                    // Unhandled error
                    _ => return Err(err),
                },
            }
        }
        Ok(())
    }

    /// Set the unmount options
    pub fn set_unmount_options(&mut self, options: Option<&[UnmountOption]>) -> io::Result<()> {
        if let Some(options) = options {
            unmount_options::check_option_conflicts(options)?;
        }
        let mut guard = self.mount.lock().unwrap();
        guard.as_mut().map(|(_, mount)| {
            mount.set_unmount_flags(options);
        });
        Ok(())
    }

    /// Enable or disable blocking if the umount operation is busy
    pub fn set_blocking_unmount(&mut self, blocking: bool) {
        let mut guard = self.mount.lock().unwrap();
        guard.as_mut().map(|(_, mount)| {
            mount.set_blocking_unmount(blocking);
        });
    }

    /// Unmount the filesystem
    pub fn unmount(&mut self) {
        drop(std::mem::take(&mut *self.mount.lock().unwrap()));
    }

    /// Returns a thread-safe object that can be used to unmount the Filesystem
    pub fn unmount_callable(&mut self) -> SessionUnmounter {
        SessionUnmounter {
            mount: self.mount.clone(),
        }
    }

    /// Returns an object that can be used to send notifications to the kernel
    pub fn notifier(&self) -> Notifier {
        Notifier::new(self.ch.sender())
    }
}

#[derive(Debug)]
/// A thread-safe object that can be used to unmount a Filesystem
pub struct SessionUnmounter {
    mount: Arc<Mutex<Option<(PathBuf, Mount)>>>,
}

impl SessionUnmounter {
    /// Unmount the filesystem
    pub fn unmount(&mut self) -> io::Result<()> {
        let mut guard = self.mount.lock().unwrap();
        let mount_info = guard.take();
        if let Some((path, mount)) = mount_info {
            if let Err((mount, e)) = mount.unmount() {
                // Returns the mount and error to the object and to retry unmounting at another time
                *guard = Some((path, mount));
                return Err(e);
            }
            info!("unmounted session at {}", path.display());
        }
        Ok(())
    }

    /// Set the unmount options
    pub fn set_unmount_options(&mut self, options: Option<&[UnmountOption]>) -> io::Result<()> {
        if let Some(options) = options {
            unmount_options::check_option_conflicts(options)?;
        }
        let mut guard = self.mount.lock().unwrap();
        guard.as_mut().map(|(_, mount)| {
            mount.set_unmount_flags(options);
        });
        Ok(())
    }

    /// Enable or disable blocking if the umount operation is busy
    pub fn set_blocking_unmount(&mut self, blocking: bool) {
        let mut guard = self.mount.lock().unwrap();
        guard.as_mut().map(|(_, mount)| {
            mount.set_blocking_unmount(blocking);
        });
    }
}

fn aligned_sub_buf(buf: &mut [u8], alignment: usize) -> &mut [u8] {
    let off = alignment - (buf.as_ptr() as usize) % alignment;
    if off == alignment {
        buf
    } else {
        &mut buf[off..]
    }
}

impl<FS: 'static + Filesystem + Send> Session<FS> {
    /// Run the session loop in a background thread
    pub fn spawn(self) -> io::Result<BackgroundSession> {
        BackgroundSession::new(self)
    }
}

impl<FS: Filesystem> Drop for Session<FS> {
    fn drop(&mut self) {
        if !self.destroyed {
            self.filesystem.destroy();
            self.destroyed = true;
        }

        if let Some((mountpoint, _mount)) = std::mem::take(&mut *self.mount.lock().unwrap()) {
            info!("unmounting session at {}", mountpoint.display());
        }
    }
}

/// The background session data structure
#[derive(Debug)]
pub struct BackgroundSession {
    /// Thread guard of the background session
    pub guard: JoinHandle<io::Result<()>>,
    /// Object for creating Notifiers for client use
    sender: ChannelSender,
    /// Ensures the filesystem is unmounted when the session ends
    _mount: Option<Mount>,
}

impl BackgroundSession {
    /// Create a new background session for the given session by running its
    /// session loop in a background thread. If the returned handle is dropped,
    /// the filesystem is unmounted and the given session ends.
    pub fn new<FS: Filesystem + Send + 'static>(se: Session<FS>) -> io::Result<BackgroundSession> {
        let sender = se.ch.sender();
        // Take the fuse_session, so that we can unmount it
        let mount = std::mem::take(&mut *se.mount.lock().unwrap()).map(|(_, mount)| mount);
        let guard = thread::spawn(move || {
            let mut se = se;
            se.run()
        });
        Ok(BackgroundSession {
            guard,
            sender,
            _mount: mount,
        })
    }
    /// Unmount the filesystem and join the background thread.
    ///
    /// # Returns
    /// - `Ok(())` if the background thread joined successfully
    /// - `Err(Some<Self>, io::Error)` if the unmount operation failed. The session is salvaged and returned to the caller
    /// - `Err(None, io::Error)` if the background thread returns an error for any reason.
    ///
    /// # Panics
    /// Panics if the background thread can't be recovered (e.g., because it panicked).
    pub fn join(mut self) -> Result<(), (Option<Self>, io::Error)> {
        if let Some(mount) = self._mount.take() {
            if let Err((mount, e)) = mount.unmount() {
                // Return the mount and error to the object and to retry unmounting at another time
                self._mount = Some(mount);
                return Err((Some(self), e));
            }
        }
        self.guard.join().unwrap().map_err(|e| (None, e))?;
        Ok(())
    }

    /// Returns an object that can be used to send notifications to the kernel
    pub fn notifier(&self) -> Notifier {
        Notifier::new(self.sender.clone())
    }
<<<<<<< HEAD
=======

    /// Set the unmount options
    pub fn set_unmount_options(&mut self, options: Option<&[UnmountOption]>) -> io::Result<()> {
        if let Some(options) = options {
            unmount_options::check_option_conflicts(options)?;
        }
        self._mount.as_mut().unwrap().set_unmount_flags(options);
        Ok(())
    }

    /// Enable or disable blocking if the umount operation is busy
    pub fn set_blocking_unmount(&mut self, blocking: bool) {
        self._mount.as_mut().unwrap().set_blocking_unmount(blocking);
    }
}

// replace with #[derive(Debug)] if Debug ever gets implemented for
// thread_scoped::JoinGuard
impl fmt::Debug for BackgroundSession {
    fn fmt(&self, f: &mut fmt::Formatter<'_>) -> Result<(), fmt::Error> {
        write!(f, "BackgroundSession {{ guard: JoinGuard<()> }}",)
    }
>>>>>>> c4a42444
}<|MERGE_RESOLUTION|>--- conflicted
+++ resolved
@@ -341,8 +341,6 @@
     pub fn notifier(&self) -> Notifier {
         Notifier::new(self.sender.clone())
     }
-<<<<<<< HEAD
-=======
 
     /// Set the unmount options
     pub fn set_unmount_options(&mut self, options: Option<&[UnmountOption]>) -> io::Result<()> {
@@ -357,13 +355,4 @@
     pub fn set_blocking_unmount(&mut self, blocking: bool) {
         self._mount.as_mut().unwrap().set_blocking_unmount(blocking);
     }
-}
-
-// replace with #[derive(Debug)] if Debug ever gets implemented for
-// thread_scoped::JoinGuard
-impl fmt::Debug for BackgroundSession {
-    fn fmt(&self, f: &mut fmt::Formatter<'_>) -> Result<(), fmt::Error> {
-        write!(f, "BackgroundSession {{ guard: JoinGuard<()> }}",)
-    }
->>>>>>> c4a42444
 }